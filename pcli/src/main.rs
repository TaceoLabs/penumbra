use anyhow::{anyhow, Result};
use comfy_table::{presets, Table};
use directories::ProjectDirs;
use penumbra_crypto::keys::SpendSeed;
use rand_core::OsRng;
use sha2::{Digest, Sha256};
use std::path::PathBuf;
use structopt::StructOpt;

use penumbra_crypto::CURRENT_CHAIN_ID;
use penumbra_wallet::{ClientState, UnspentNote, Wallet};

pub mod opt;
pub mod warning;
use opt::*;

mod sync;
pub use sync::sync;

pub mod fetch;

mod state;
pub use state::ClientStateFile;

#[tokio::main]
async fn main() -> Result<()> {
    // Display a warning message to the user so they don't get upset when all their tokens are lost.
    if std::env::var("PCLI_UNLEASH_DANGER").is_err() {
        warning::display();
    }

    tracing_subscriber::fmt::init();
    let opt = Opt::from_args();

    let project_dir =
        ProjectDirs::from("zone", "penumbra", "pcli").expect("can access penumbra project dir");
    // Currently we use just the data directory. Create it if it is missing.
    std::fs::create_dir_all(project_dir.data_dir()).expect("can create penumbra data directory");

    // We store wallet data in `penumbra_wallet.dat` in the state directory, unless
    // the user provides another location.
    let wallet_path = opt.wallet_location.map_or_else(
        || project_dir.data_dir().join("penumbra_wallet.json"),
        PathBuf::from,
    );

    // Synchronize the wallet if the command requires it to be synchronized before it is run.
    let state = if opt.cmd.needs_sync() {
        let mut state = ClientStateFile::load(wallet_path.clone())?;
        let light_wallet_server_uri = format!("http://{}:{}", opt.node, opt.light_wallet_port);
        let thin_wallet_server_uri = format!("http://{}:{}", opt.node, opt.thin_wallet_port);
        sync(&mut state, light_wallet_server_uri).await?;
        fetch::assets(&mut state, thin_wallet_server_uri).await?;
        Some(state)
    } else {
        None
    };

    match opt.cmd {
        Command::Sync => {
            // We have already synchronized the wallet above, so we can just return.
        }
        Command::Tx(TxCmd::Send {
            amount,
            denomination,
            address,
            fee,
            source_address_id,
            memo,
        }) => {
            let tx = state.expect("state must be synchronized").new_transaction(
                &mut OsRng,
                amount,
                denomination,
                address,
                fee,
                source_address_id,
                memo,
            )?;
            let serialized_tx: Vec<u8> = tx.into();

            let rsp = reqwest::get(format!(
                r#"http://{}:{}/broadcast_tx_sync?tx=0x{}"#,
                opt.node,
                opt.rpc_port,
                hex::encode(serialized_tx)
            ))
            .await?
            .text()
            .await?;

            tracing::info!("{}", rsp);
        }
        Command::Wallet(wallet_cmd) => {
            // Dispatch on the wallet command and return a new state if the command required a
            // wallet state to be saved to disk
            let state = match wallet_cmd {
                // These two commands return new wallets to be saved to disk:
                WalletCmd::Generate => Some(ClientState::new(Wallet::generate(&mut OsRng))),
                WalletCmd::Import { spend_seed } => {
                    let seed = hex::decode(spend_seed)?;
                    let seed = SpendSeed::try_from(seed.as_slice())?;
                    Some(ClientState::new(Wallet::import(seed)))
                }
                // The rest of these commands don't require a wallet state to be saved to disk:
                WalletCmd::Export => {
                    let state = ClientStateFile::load(wallet_path.clone())?;
                    let seed = state.wallet().spend_key().seed().clone();
                    println!("{}", hex::encode(&seed.0));
                    None
                }
                WalletCmd::Delete => {
                    if wallet_path.is_file() {
                        std::fs::remove_file(&wallet_path)?;
                        println!("Deleted wallet file at {}", wallet_path.display());
                    } else if wallet_path.exists() {
                        return Err(anyhow!(
                            "Expected wallet file at {} but found something that is not a file; refusing to delete it",
                            wallet_path.display()
                        ));
                    } else {
                        return Err(anyhow!(
                            "No wallet exists at {}, so it cannot be deleted",
                            wallet_path.display()
                        ));
                    }
                    None
                }
                WalletCmd::Reset => {
                    tracing::info!("resetting client state");
                    let mut state = ClientStateFile::load(wallet_path.clone())?;
                    *state = ClientState::new(state.wallet().clone());
                    state.commit()?;
                    None
                }
            };

            // If a new wallet should be saved to disk, save it and also archive it in the archive directory
            if let Some(state) = state {
                // Never overwrite a wallet that already exists
                if wallet_path.exists() {
                    return Err(anyhow::anyhow!(
                        "Wallet path {} already exists, refusing to overwrite it",
                        wallet_path.display()
                    ));
                }

                println!("Saving wallet to {}", wallet_path.display());
                ClientStateFile::save(state.clone(), wallet_path)?;

                // Archive the newly generated state
                let archive_dir = ProjectDirs::from("zone", "penumbra", "penumbra-testnet-archive")
                    .expect("can access penumbra-testnet-archive dir");

                // Create the directory <data dir>/penumbra-testnet-archive/<chain id>/<spend key hash prefix>/
                let spend_key_hash = Sha256::digest(&state.wallet().spend_key().seed().0);
                let wallet_archive_dir = archive_dir
                    .data_dir()
                    .join(CURRENT_CHAIN_ID)
                    .join(hex::encode(&spend_key_hash[0..8]));
                std::fs::create_dir_all(&wallet_archive_dir)
                    .expect("can create penumbra wallet archive directory");

                // Save the wallet file in the archive directory
                let archive_path = wallet_archive_dir.join("penumbra_wallet.json");
                println!("Saving backup wallet to {}", archive_path.display());
                ClientStateFile::save(state, archive_path)?;
            }
        }
        Command::Addr(addr_cmd) => {
            let mut state = ClientStateFile::load(wallet_path)?;

            // Set up table (this won't be used with `show --addr-only`)
            let mut table = Table::new();
            table.load_preset(presets::NOTHING);
            table.set_header(vec!["Index", "Label", "Address"]);

            match addr_cmd {
                AddrCmd::List => {
                    for (index, label, address) in state.wallet().addresses() {
                        table.add_row(vec![index.to_string(), label, address.to_string()]);
                    }
                }
                AddrCmd::Show { index, addr_only } => {
                    let (label, address) = state.wallet().address_by_index(index as usize)?;

                    if addr_only {
                        println!("{}", address.to_string());
                        return Ok(()); // don't print the label
                    } else {
                        table.add_row(vec![index.to_string(), label, address.to_string()]);
                    }
                }
                AddrCmd::New { label } => {
                    let (index, address, _dtk) = state.wallet_mut().new_address(label.clone());
                    state.commit()?;
                    table.add_row(vec![index.to_string(), label, address.to_string()]);
                }
            }

            // Print the table (we don't get here if `show --addr-only`)
            println!("{}", table);
        }
<<<<<<< HEAD
        Command::Balance { by_address } => {
            // Format a tally of notes as two strings: unspent and pending. This assumes that the
            // notes are all of the same denomination, and it is called below only in the places
            // where they are.
            fn tally_format_notes<'a>(
                notes: impl IntoIterator<Item = UnspentNote<'a>>,
            ) -> (String, String) {
                // Tally each of the kinds of note:
                let mut unspent = 0;
                let mut pending = 0;
                let mut pending_change = 0;

                for note in notes {
                    *match note {
                        UnspentNote::Ready(_) => &mut unspent,
                        UnspentNote::PendingSpend(_) => &mut pending,
                        UnspentNote::PendingChange(_) => &mut pending_change,
                    } += note.as_ref().amount();
                }

                // Format a string describing the pending balance updates
                let pending_string = if pending > 0 && pending_change > 0 {
                    format!("+{} (change), -{} (spent)", pending, pending_change)
                } else if pending == 0 && pending_change > 0 {
                    format!("+{} (change)", pending_change)
                } else if pending > 0 && pending_change == 0 {
                    format!("-{} (spent)", pending)
                } else {
                    String::new()
                };

                (unspent.to_string(), pending_string)
            }

            let state = state.expect("state must be synchronized");
=======
        Command::Balance {
            by_address,
            offline,
        } => {
            let state = if !offline {
                state.expect("state must be synchronized")
            } else {
                ClientStateFile::load(wallet_path)?
            };
>>>>>>> 59e41fc1

            // Initialize the table
            let mut table = Table::new();
            table.load_preset(presets::NOTHING);
            let mut print_pending_column = false; // This will become true if there are any pending transactions
            let mut headers;

            if by_address {
                for (address_id, by_denom) in state.unspent_notes_by_address_and_denom().into_iter()
                {
                    let (mut label, _) = state.wallet().address_by_index(address_id as usize)?;
                    for (denom, notes) in by_denom.into_iter() {
                        let (unspent, pending) = tally_format_notes(notes);
                        let mut row = vec![label.clone(), denom, unspent];
                        if !pending.is_empty() {
                            print_pending_column = true;
                            row.push(pending);
                        }
                        table.add_row(row);

                        // Only display the label on the first row
                        label = String::default();
                    }
                }

                // Set up headers for the table (a "Pending" column will be added if there are any
                // pending transactions)
                headers = vec!["Address", "Asset", "Unspent"];
            } else {
                for (denom, by_address) in state.unspent_notes_by_denom_and_address().into_iter() {
                    let (unspent, pending) = tally_format_notes(by_address.into_values().flatten());
                    let mut row = vec![denom, unspent];
                    if !pending.is_empty() {
                        print_pending_column = true;
                        row.push(pending);
                    }
                    table.add_row(row);
                }

                // Set up headers for the table (a "Pending" column will be added if there are any
                // pending transactions)
                headers = vec!["Asset", "Unspent"];
            }

            // Add a "Pending" column if there are any pending transactions
            if print_pending_column {
                headers.push("Pending");
            }
            table.set_header(headers);
            println!("{}", table);
        }
    }

    Ok(())
}<|MERGE_RESOLUTION|>--- conflicted
+++ resolved
@@ -201,8 +201,10 @@
             // Print the table (we don't get here if `show --addr-only`)
             println!("{}", table);
         }
-<<<<<<< HEAD
-        Command::Balance { by_address } => {
+        Command::Balance {
+            by_address,
+            offline,
+        } => {
             // Format a tally of notes as two strings: unspent and pending. This assumes that the
             // notes are all of the same denomination, and it is called below only in the places
             // where they are.
@@ -236,18 +238,12 @@
                 (unspent.to_string(), pending_string)
             }
 
-            let state = state.expect("state must be synchronized");
-=======
-        Command::Balance {
-            by_address,
-            offline,
-        } => {
+            // Load the synchronized wallet state, or else load from disk if in offline mode
             let state = if !offline {
                 state.expect("state must be synchronized")
             } else {
                 ClientStateFile::load(wallet_path)?
             };
->>>>>>> 59e41fc1
 
             // Initialize the table
             let mut table = Table::new();
